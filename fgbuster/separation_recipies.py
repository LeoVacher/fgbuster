# FGBuster
# Copyright (C) 2019 Davide Poletti, Josquin Errard and the FGBuster developers
#
# This program is free software: you can redistribute it and/or modify
# it under the terms of the GNU General Public License as published by
# the Free Software Foundation, either version 3 of the License, or
# (at your option) any later version.
#
# This program is distributed in the hope that it will be useful,
# but WITHOUT ANY WARRANTY; without even the implied warranty of
# MERCHANTABILITY or FITNESS FOR A PARTICULAR PURPOSE.  See the
# GNU General Public License for more details.
#
# You should have received a copy of the GNU General Public License
# along with this program. If not, see <http://www.gnu.org/licenses/>.

""" High-level component separation routines

"""
from six import string_types
import logging
import numpy as np
from scipy.optimize import OptimizeResult
import healpy as hp
from . import algebra as alg
from .mixingmatrix import MixingMatrix


__all__ = [
    'basic_comp_sep',
    'weighted_comp_sep',
    'ilc',
    'harmonic_ilc',
]



def weighted_comp_sep(components, instrument, data, cov, nside=0,
                      **minimize_kwargs):
    """ Weighted component separation

    Parameters
    ----------
    components: list or tuple of lists
        List storing the :class:`Component` s of the mixing matrix
    instrument:
        Instrument used to define the mixing matrix.
        It can be any object that has what follows either as a key or as an
        attribute (e.g. `dict`, `PySM.Instrument`)

        - **Frequencies**

    data: ndarray or MaskedArray
        Data vector to be separated. Shape *(n_freq, ..., n_pix)*. *...* can be
        also absent.
        Values equal to `hp.UNSEEN` or, if `MaskedArray`, masked values are
        neglected during the component separation process.
    cov: ndarray or MaskedArray
        Covariance maps. It has to be broadcastable to *data*.
        Notice that you can not pass a pixel independent covariance as an array
        with shape *(n_freq,)*: it has to be *(n_freq, ..., 1)* in order to be
        broadcastable (consider using :func:`basic_comp_sep`, in this case).
        Values equal to `hp.UNSEEN` or, if `MaskedArray`, masked values are
        neglected during the component separation process.
    nside:
        For each pixel of a HEALPix map with this nside, the non-linear
        parameters are estimated independently
    patch_ids: array
        For each pixel, the array stores the id of the region over which to
        perform component separation independently.

    Returns
    -------
    result: dict
	It includes

	- **param**: *(list)* - Names of the parameters fitted
	- **x**: *(ndarray)* - ``x[i]`` is the best-fit (map of) the *i*-th
          parameter
        - **Sigma**: *(ndarray)* - ``Sigma[i, j]`` is the (map of) the
          semi-analytic covariance between the *i*-th and the *j*-th parameter
          It is meaningful only in the high signal-to-noise regime and when the
          *cov* is the true covariance of the data
        - **s**: *(ndarray)* - Component amplitude maps
        - **mask_good**: *(ndarray)* - mask of the entries actually used in the
          component separation

    Note
    ----
    During the component separation, a pixel is masked if at least one of
    its frequencies is masked, either in *data* or in *cov*.

    """
    instrument = _force_keys_as_attributes(instrument)
    # Make sure that cov has the frequency dimension and is equal to n_freq
    cov_shape = list(np.broadcast(cov, data).shape)
    if cov.ndim < 2 or (data.ndim == 3 and cov.shape[-2] == 1):
        cov_shape[-2] = 1
    cov = np.broadcast_to(cov, cov_shape, subok=True)
    
    # Prepare mask and set to zero all the frequencies in the masked pixels: 
    # NOTE: mask are good pixels
    mask = ~(_intersect_mask(data) | _intersect_mask(cov))

    invN = np.zeros(cov.shape[:1] + cov.shape)
    for i in range(cov.shape[0]):
        invN[i, i] = 1. / cov[i]
    invN = invN.T
    if invN.shape[0] != 1:
        invN = invN[mask] 
        
    data_cs = hp.pixelfunc.ma_to_array(data).T[mask]
    assert not np.any(hp.ma(data_cs).mask)

    A_ev, A_dB_ev, comp_of_param, x0, params = _A_evaluator(components,
                                                            instrument)
    if not len(x0):
        A_ev = A_ev()

    # Component separation
    if nside:
        patch_ids = hp.ud_grade(np.arange(hp.nside2npix(nside)),
                                hp.npix2nside(data.shape[-1]))
        patch_ids_cs = patch_ids[mask]
        res = alg.multi_comp_sep(A_ev, data_cs, invN, A_dB_ev, comp_of_param,
                             patch_ids_cs, x0, **minimize_kwargs)
    else:
        res = alg.comp_sep(A_ev, data_cs, invN, A_dB_ev, comp_of_param, x0,
                       **minimize_kwargs)

    # Craft output
    res.params = params

    def craft_maps(maps):
        # Unfold the masked maps
        # Restore the ordering of the input data (pixel dimension last)
        result = np.full(data.shape[-1:] + maps.shape[1:], hp.UNSEEN)
        result[mask] = maps
        return result.T

    def craft_params(par_array):
        # Add possible last pixels lost due to masking
        # Restore the ordering of the input data (pixel dimension last)
        missing_ids = np.max(patch_ids) - par_array.shape[0] + 1
        extra_dims = np.full((missing_ids,) + par_array.shape[1:], hp.UNSEEN)
        result = np.concatenate((par_array, extra_dims))
        result[np.isnan(result)] = hp.UNSEEN
        return result.T

    if len(x0):
        res.chi_dB = [craft_maps(c) for c in res.chi_dB]
        if nside:
            res.x = craft_params(res.x)
            res.Sigma = craft_params(res.Sigma)

    res.s = craft_maps(res.s)
    res.chi = craft_maps(res.chi)
    res.invAtNA = craft_maps(res.invAtNA)
    res.mask_good = mask

    return res


def basic_comp_sep(components, instrument, data, nside=0, **minimize_kwargs):
    """ Basic component separation

    Parameters
    ----------
    components: list
        List storing the :class:`Component` s of the mixing matrix
    instrument
        Instrument object used to define the mixing matrix.
        It can be any object that has what follows either as a key or as an
        attribute (e.g. `dict`, `PySM.Instrument`)

        - **Frequencies**
        - **Sens_I** or **Sens_P** (optional, frequencies are inverse-noise
          weighted according to these noise levels)

    data: ndarray or MaskedArray
        Data vector to be separated. Shape *(n_freq, ..., n_pix).*
        *...* can be

        - absent or 1: temperature maps
        - 2: polarization maps
        - 3: temperature and polarization maps (see note)

        Values equal to `hp.UNSEEN` or, if `MaskedArray`, masked values are
        neglected during the component separation process.
    nside:
        For each pixel of a HEALPix map with this nside, the non-linear
        parameters are estimated independently

    Returns
    -------
    result: dict
	It includes

	- **param**: *(list)* - Names of the parameters fitted
	- **x**: *(ndarray)* - ``x[i]`` is the best-fit (map of) the *i*-th
          parameter
        - **Sigma**: *(ndarray)* - ``Sigma[i, j]`` is the (map of) the
          semi-analytic covariance between the *i*-th and the *j*-th parameter.
          It is meaningful only in the high signal-to-noise regime and when the
          *cov* is the true covariance of the data
        - **s**: *(ndarray)* - Component amplitude maps
        - **mask_good**: *(ndarray)* - mask of the entries actually used in the
          component separation

    Note
    ----

    * During the component separation, a pixel is masked if at least one of
      its frequencies is masked.
    * If you provide temperature and polarization maps, they will constrain the
      **same** set of parameters. In particular, separation is **not** done
      independently for temperature and polarization. If you want an
      independent fitting for temperature and polarization, please launch

      >>> res_T = basic_comp_sep(component_T, instrument, data[:, 0], **kwargs)
      >>> res_P = basic_comp_sep(component_P, instrument, data[:, 1:], **kwargs)

    """
    instrument = _force_keys_as_attributes(instrument)
    # Prepare mask and set to zero all the frequencies in the masked pixels:
    # NOTE: mask are bad pixels
    mask = _intersect_mask(data)
    data = hp.pixelfunc.ma_to_array(data).copy()
    data[..., mask] = 0  # Thus no contribution to the spectral likelihood

    try:
        data_nside = hp.get_nside(data[0])
    except TypeError:
        data_nside = 0
    prewhiten_factors = _get_prewhiten_factors(instrument, data.shape,
                                               data_nside)
    A_ev, A_dB_ev, comp_of_param, x0, params = _A_evaluator(
        components, instrument, prewhiten_factors=prewhiten_factors)
    if not len(x0):
        A_ev = A_ev()
    if prewhiten_factors is None:
        prewhitened_data = data.T
    else:
        prewhitened_data = prewhiten_factors * data.T

    # Component separation
    if nside:
        patch_ids = hp.ud_grade(np.arange(hp.nside2npix(nside)),
                                hp.npix2nside(data.shape[-1]))
        res = alg.multi_comp_sep(
            A_ev, prewhitened_data, None, A_dB_ev, comp_of_param, patch_ids,
            x0, **minimize_kwargs)
    else:
        res = alg.comp_sep(A_ev, prewhitened_data, None, A_dB_ev, comp_of_param,
                           x0, **minimize_kwargs)

    # Craft output
    # 1) Apply the mask, if any
    # 2) Restore the ordering of the input data (pixel dimension last)
    res.params = params
    res.s = res.s.T
    res.s[..., mask] = hp.UNSEEN
    res.chi = res.chi.T
    res.chi[..., mask] = hp.UNSEEN
    if 'chi_dB' in res:
        for i in range(len(res.chi_dB)):
            res.chi_dB[i] = res.chi_dB[i].T
            res.chi_dB[i][..., mask] = hp.UNSEEN
    if nside and len(x0):
        x_mask = hp.ud_grade(mask.astype(float), nside) == 1.
        res.x[x_mask] = hp.UNSEEN
        res.Sigma[x_mask] = hp.UNSEEN
        res.x = res.x.T
        res.Sigma = res.Sigma.T

    res.mask_good = ~mask
    return res


def harmonic_ilc(components, instrument, data, lbins=None, weights=None, iter=3):
    """ Internal Linear Combination

    Parameters
    ----------
    components: list or tuple of lists
        `Components` of the mixing matrix. They must have no free parameter.
    instrument: dict or PySM.Instrument
        Instrument object used to define the mixing matrix
        It is required to have:

        - Frequencies

        It may have

        - Beams (FWHM in arcmin) they are deconvolved before ILC

    data: ndarray or MaskedArray
        Data vector to be separated. Shape `(n_freq, ..., n_pix)`. `...` can be
        1, 3 or absent.
        Values equal to hp.UNSEEN or, if MaskedArray, masked values are
        neglected during the component separation process.
    lbins: array
        It stores the edges of the bins that will have the same ILC weights.
    weights: array
        If provided data are multiplied by the weights map before computing alms

    Returns
    -------
    result : dict
	It includes

        - **W**: *(ndarray)* - ILC weights for each component and possibly each
          patch.
        - **freq_cov**: *(ndarray)* - Empirical covariance for each bin
        - **s**: *(ndarray)* - Component maps
        - **cl_in**: *(ndarray)* - anafast output of the input
        - **cl_out**: *(ndarray)* - anafast output of the output

    Note
    ----

    * During the component separation, a pixel is masked if at least one of its
      frequencies is masked.
    * Output spectra are divided by the fsky. fsky is computed with the MASTER
      formula if `weights` is provided, otherwise it is the fraction of unmasked
      pixels

    """
    instrument = _force_keys_as_attributes(instrument)
    nside = hp.get_nside(data[0])
    lmax = 3 * nside - 1
    lmax = min(lmax, lbins.max())
    n_comp = len(components)
    if weights is not None:
        assert not np.any(_intersect_mask(data) * weights.astype(bool)), \
            "Weights are non-zero where the data is masked"
        fsky = np.mean(weights**2)**2 / np.mean(weights**4)
    else:
        mask = _intersect_mask(data)
        fsky = float(mask.sum()) / mask.size

    logging.info('Computing alms')
    try:
        assert np.any(instrument.Beams)
    except (AttributeError, AssertionError):
        beams = None
    else:  # Deconvolve the beam
        beams = instrument.Beams

    alms = _get_alms(data, beams, lmax, weights, iter=iter)

    logging.info('Computing ILC')
    res = _harmonic_ilc_alm(components, instrument, alms, lbins, fsky)

    logging.info('Back to real')
    res.s = np.empty((n_comp,) + data.shape[1:], dtype=data.dtype)
    for c in range(n_comp):
        res.s[c] = hp.alm2map(alms[c], nside)

    return res


def _get_alms(data, beams=None, lmax=None, weights=None, iter=3):
    alms = []
    for f, fdata in enumerate(data):
        if weights is None:
            alms.append(hp.map2alm(fdata, lmax=lmax, iter=iter))
        else:
            alms.append(hp.map2alm(hp.ma(fdata)*weights, lmax=lmax, iter=iter))
        logging.info('%i of %i complete' % (f+1, len(data)))
    alms = np.array(alms)

    if beams is not None:
        logging.info('Correcting alms for the beams')
        for fwhm, alm in zip(beams, alms):
            bl = hp.gauss_beam(np.radians(fwhm/60.0), lmax, pol=(alm.ndim==2))
            if alm.ndim == 1:
                alm = [alm]
                bl = [bl]

            for i_alm, i_bl in zip(alm, bl.T):
                hp.almxfl(i_alm, 1.0/i_bl, inplace=True)

    return alms


def _harmonic_ilc_alm(components, instrument, alms, lbins=None, fsky=None):
    cl_in = np.array([hp.alm2cl(alm) for alm in alms])

    # Multipoles for the ILC bins
    lmax = hp.Alm.getlmax(alms.shape[-1])
    ell = hp.Alm.getlm(lmax)[0]
    if lbins is not None:
        ell = np.digitize(ell, lbins)
    # NOTE: use lmax for indexing alms, ell.max() is the maximum bin index

    # Make alms real
    alms = np.asarray(alms, order='C')
    alms = alms.view(np.float64)
    alms[..., np.arange(1, 2*(lmax+1), 2)] = hp.UNSEEN  # Mask imaginary m = 0
    ell = np.stack((ell, ell), axis=-1).reshape(-1)
    if alms.ndim > 2:  # TEB -> ILC indipendently on each Stokes
        n_stokes = alms.shape[1]
        assert n_stokes in [1, 3], "Alms must be either T only or T E B"
        alms[:, 1:, [0, 2, 2*lmax+2, 2*lmax+3]] = hp.UNSEEN  # EB for ell < 2
        ell = np.stack([ell] * n_stokes)  # Replicate ell for every Stokes
        ell += np.arange(n_stokes).reshape(-1, 1) * (ell.max() + 1) # Add offset

    res = ilc(components, instrument, alms, ell)

    # Craft output
    res.s[res.s == hp.UNSEEN] = 0.
    res.s = np.asarray(res.s, order='C').view(np.complex128)
    cl_out = np.array([hp.alm2cl(alm) for alm in res.s])

    res.cl_in = cl_in
    res.cl_out = cl_out
    if fsky:
        res.cl_in /= fsky
        res.cl_out /= fsky

    res.fsky = fsky
    lrange = np.arange(lmax+1)
    ldigitized = np.digitize(lrange, lbins)
    res.l_ref = (np.bincount(ldigitized, lrange * 2*lrange+1)
                 / np.bincount(ldigitized, 2*lrange+1))
    res.freq_cov *= 2  # sqrt(2) missing between complex-real alm conversion
    if res.s.ndim > 2:
<<<<<<< HEAD
        res.freq_cov.reshape(n_stokes, -1, *res.freq_cov.shape[1:])
        res.W.reshape(n_stokes, -1, *res.W.shape[1:])

=======
        res.freq_cov = res.freq_cov.reshape(n_stokes, -1, *res.freq_cov.shape[1:])
        res.W = res.W.reshape(n_stokes, -1, *res.W.shape[1:])
>>>>>>> aa072851

    return res


def ilc(components, instrument, data, patch_ids=None):
    """ Internal Linear Combination

    Parameters
    ----------
    components: list or tuple of lists
        `Components` of the mixing matrix. They must have no free parameter.
    instrument: PySM.Instrument
        Instrument object used to define the mixing matrix
        It is required to have:

        - Frequencies

        It's only role is to evaluate the `components` at the
        `instrument.Frequencies`.
    data: ndarray or MaskedArray
        Data vector to be separated. Shape `(n_freq, ..., n_pix)`. `...` can be
        also absent.
        Values equal to hp.UNSEEN or, if MaskedArray, masked values are
        neglected during the component separation process.
    patch_ids: array
        It stores the id of the region over which the ILC weights are computed
        independently. It must be broadcast-compatible with data.

    Returns
    -------
    result : dict
	It includes

        - **W**: *(ndarray)* - ILC weights for each component and possibly each
          patch.
        - **freq_cov**: *(ndarray)* - Empirical covariance for each patch
        - **s**: *(ndarray)* - Component maps

    Note
    ----
    * During the component separation, a pixel is masked if at least one of its
      frequencies is masked.
    """
    # Checks
    instrument = _force_keys_as_attributes(instrument)
    np.broadcast(data, patch_ids)
    n_freq = data.shape[0]
    assert len(instrument.Frequencies) == n_freq,\
        "The number of frequencies does not match the number of maps provided"
    n_comp = len(components)

    # Prepare mask and set to zero all the frequencies in the masked pixels:
    # NOTE: mask are good pixels
    mask = ~_intersect_mask(data)

    mm = MixingMatrix(*components)
    A = mm.eval(instrument.Frequencies)

    data = data.T
    res = OptimizeResult()
    res.s = np.full(data.shape[:-1] + (n_comp,), hp.UNSEEN)

    def ilc_patch(ids_i, i_patch):
        if not np.any(ids_i):
            return
        data_patch = data[ids_i]  # data_patch is a copy (advanced indexing)
        cov = np.cov(data_patch.reshape(-1, n_freq).T)
        # Perform the inversion of the correlation instead of the covariance.
        # This allows to meaninfully invert covariances that have very noisy
        # channels.
        cov_regularizer = np.diag(cov)**0.5 * np.diag(cov)[:, np.newaxis]**0.5
        correlation = cov / cov_regularizer
        try:
            inv_freq_cov = np.linalg.inv(correlation) * cov_regularizer
        except np.linalg.LinAlgError:
            np.set_printoptions(precision=2)
            logging.error(
                f"Empirical covariance matrix cannot be reliably inverted.\n"
                f"The domain that failed is {i_patch}.\n"
                f"Covariance matrix diagonal {np.diag(cov)}\n"
                f"Correlation matrix\n{correlation}")
            raise
        res.freq_cov[i_patch] = cov
        res.W[i_patch] = alg.W(A, inv_freq_cov)
        res.s[ids_i] = alg._mv(res.W[i_patch], data_patch)

    if patch_ids is None:
        res.freq_cov = np.full((n_freq, n_freq), hp.UNSEEN)
        res.W = np.full((n_comp, n_freq), hp.UNSEEN)
        ilc_patch(mask, np.s_[:])
    else:
        n_id = patch_ids.max() + 1
        res.freq_cov = np.full((n_id, n_freq, n_freq), hp.UNSEEN)
        res.W = np.full((n_id, n_comp, n_freq), hp.UNSEEN)
        patch_ids_bak = patch_ids.copy().T
        patch_ids_bak[~mask] = -1
        for i in range(n_id):
            ids_i = np.where(patch_ids_bak == i)
            ilc_patch(ids_i, i)

    res.s = res.s.T
    res.components = mm.components

    return res


def _get_prewhiten_factors(instrument, data_shape, nside):
    """ Derive the prewhitening factor from the sensitivity

    Parameters
    ----------
    instrument: PySM.Instrument
    data_shape: tuple
        It is expected to be `(n_freq, n_stokes, n_pix)`. `n_stokes` is used to
        define if sens_I or sens_P (or both) should be used to compute the
        factors.

        - If `n_stokes` is absent or `n_stokes == 1`, use sens_I.
        - If `n_stokes == 2`, use sens_P.
        - If `n_stokes == 3`, the factors will have shape (3, n_freq). Sens_I is
          used for [0, :], while sens_P is used for [1:, :].

    Returns
    -------
    factor: array
        prewhitening factors
    """
    try:
        if len(data_shape) < 3 or data_shape[1] == 1:
            sens = instrument.Sens_I
        elif data_shape[1] == 2:
            sens = instrument.Sens_P
        elif data_shape[1] == 3:
            sens = np.stack(
                (instrument.Sens_I, instrument.Sens_P, instrument.Sens_P))
        else:
            raise ValueError(data_shape)
    except AttributeError:  # instrument has no sensitivity -> do not prewhite
        return None

    assert np.all(np.isfinite(sens))
    if nside:
        return hp.nside2resol(nside, arcmin=True) / sens
    else:
        return 12**0.5 * hp.nside2resol(1, arcmin=True) / sens


def _A_evaluator(components, instrument, prewhiten_factors=None):
    A = MixingMatrix(*components)
    A_ev = A.evaluator(instrument.Frequencies)
    A_dB_ev = A.diff_evaluator(instrument.Frequencies)
    comp_of_dB = A.comp_of_dB
    x0 = np.array([x for c in components for x in c.defaults])
    params = A.params

    if prewhiten_factors is None:
        return A_ev, A_dB_ev, comp_of_dB, x0, params

    if A.n_param:
        pw_A_ev = lambda x: prewhiten_factors[..., np.newaxis] * A_ev(x)
        pw_A_dB_ev = lambda x: [prewhiten_factors[..., np.newaxis] * A_dB_i
                                for A_dB_i in A_dB_ev(x)]
    else:
        pw_A_ev = lambda: prewhiten_factors[..., np.newaxis] * A_ev()
        pw_A_dB_ev = None

    return pw_A_ev, pw_A_dB_ev, comp_of_dB, x0, params


def _intersect_mask(maps):
    if hp.pixelfunc.is_ma(maps):
        mask = maps.mask
    else:
        mask = maps == hp.UNSEEN

    # Mask entire pixel if any of the frequencies in the pixel is masked
    return np.any(mask, axis=tuple(range(maps.ndim-1)))


# What are _LowerCaseAttrDict and _force_keys_as_attributes?
# Why are you so twisted?!? Because we decided that instrument can be either a
# PySM.Instrument or a dictionary (especially the one used to construct a
# PySM.Instrument).
#
# Suppose I want the frequencies.
# * Pysm.Instrument 
#     freqs = instrument.Frequencies
# * the configuration dict of a Pysm.Instrument
#     freqs = instrument['frequencies']
# We force the former API in the dictionary case by
# * setting all string keys to lower-case
# * making dictionary entries accessible as attributes
# * Catching upper-case attribute calls and returning the lower-case version
# Shoot us any simpler idea. Maybe dropping the PySM.Instrument support...
class _LowerCaseAttrDict(dict):
    def __init__(self, *args, **kwargs):
        super(_LowerCaseAttrDict, self).__init__(*args, **kwargs)
        for key, item in self.items():
            if isinstance(key, string_types):
                str_key = str(key)
                if str_key.lower() != str_key:
                    self[str_key.lower()] = item
                    del self[key]
        self.__dict__ = self

    def __getattr__(self, key):
        try:
            return self[key.lower()]
        except KeyError:
            raise AttributeError("No attribute named '%s'" % key)


def _force_keys_as_attributes(instrument):
    if hasattr(instrument, 'Frequencies'):
        return instrument
    else:
        return _LowerCaseAttrDict(instrument)<|MERGE_RESOLUTION|>--- conflicted
+++ resolved
@@ -426,14 +426,8 @@
                  / np.bincount(ldigitized, 2*lrange+1))
     res.freq_cov *= 2  # sqrt(2) missing between complex-real alm conversion
     if res.s.ndim > 2:
-<<<<<<< HEAD
-        res.freq_cov.reshape(n_stokes, -1, *res.freq_cov.shape[1:])
-        res.W.reshape(n_stokes, -1, *res.W.shape[1:])
-
-=======
         res.freq_cov = res.freq_cov.reshape(n_stokes, -1, *res.freq_cov.shape[1:])
         res.W = res.W.reshape(n_stokes, -1, *res.W.shape[1:])
->>>>>>> aa072851
 
     return res
 
