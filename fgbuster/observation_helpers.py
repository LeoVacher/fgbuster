--- conflicted
+++ resolved
@@ -141,134 +141,6 @@
                 "Mismatch between the value of the nside of the pysm3.Sky "
                 "argument and the one passed in the nside argument.")
         except AttributeError:
-<<<<<<< HEAD
-            raise ValueError('Instrument %s not available. Choose between: %s.'
-                             % (t, ', '.join(_get_available_instruments())))
-        else:
-            instruments.append(instrument)
-
-    for key in instruments[0]:
-        if isinstance(instruments[0][key], np.ndarray):
-            instruments[0][key] = np.concatenate([i[key] for i in instruments])
-
-    instruments[0]['prefix'] = '__'.join(tag.split())
-
-    return instruments[0]
-
-
-def _get_available_instruments():
-    prefix = '_dict_instrument_'
-    module = sys.modules[__name__]
-    has_prefix = lambda x: x.find(prefix) != -1
-    return [fun.replace(prefix, '') for fun in dir(module) if has_prefix(fun)]
-
-
-def _dict_instrument_test(nside=None, units='uK_CMB'):
-    # Mock instrument configuration for testing purposes
-    return {
-        'frequencies': np.arange(10., 300, 30.),
-        'sens_I': (np.linspace(20, 40, 10) - 30)**2,
-        'sens_P': (np.linspace(20, 40, 10) - 30)**2,
-        'beams': np.ones(9),
-        'nside': nside,
-        'add_noise': True,
-        'noise_seed': 1234,
-        'use_bandpass': False,
-        'output_units': units,
-        'output_directory': '/dev/null',
-        'output_prefix': 'test',
-        'use_smoothing': False,
-    }
-
-
-def _dict_instrument_planck_P(nside=None, units='uK_CMB'):
-    # Planck 2015 results X, A&A, Volume 594, id.A10, 63 pp.
-    return {
-        'frequencies': np.array([30.0, 44.0, 70.0, 100.0, 143.0, 217.0, 353.0]),
-        'sens_I': np.array([2.8, 3.0, 4.0, 0.85, 0.9, 1.8, 4]) * 60,
-        'sens_P': np.array([7.5, 7.5, 4.8, 1.3, 1.1, 1.6, 6.9]) * 40.0,
-        'beams': np.array([32.4, 27.1, 13.3, 9.5, 7.2, 5.0, 4.9]),
-        'nside': nside,
-        'add_noise': True,
-        'noise_seed': 1234,
-        'use_bandpass': False,
-        'output_units': units,
-        'output_directory': '/dev/null',
-        'output_prefix': 'planck',
-        'use_smoothing': False,
-    }
-
-
-def _dict_instrument_litebird(nside=None, units='uK_CMB'):
-    # Matsumura et al., Journal of Low Temperature Physics 184, 824 (2016)
-    return {
-        'frequencies': np.array([40.0, 50.0, 60.0, 68.4, 78.0, 88.5, 100.0, 118.9, 140.0, 166.0, 195.0, 234.9, 280.0, 337.4, 402.1]),
-        'sens_I': np.array([36.1, 19.6, 20.2, 11.3, 10.3, 8.4, 7.0, 5.8, 4.7, 7.0, 5.8, 8.0, 9.1, 11.4, 19.6]) / 1.41,
-        'sens_P': np.array([36.1, 19.6, 20.2, 11.3, 10.3, 8.4, 7.0, 5.8, 4.7, 7.0, 5.8, 8.0, 9.1, 11.4, 19.6]),
-        'beams': np.array([60, 56, 48, 43, 39, 35, 29, 25, 23, 21, 20, 19, 24, 20, 17]),
-        'nside': nside,
-        'add_noise': True,
-        'noise_seed': 1234,
-        'use_bandpass': False,
-        'output_units': units,
-        'output_directory': '/dev/null',
-        'output_prefix': 'litebird',
-        'use_smoothing': False,
-    }
-
-
-def _dict_instrument_pico(nside=None, units='uK_CMB'):
-    # https://sites.google.com/umn.edu/picomission/home
-    return {
-        'frequencies': np.array([21.0, 25.0, 30.0, 36.0, 43.2, 51.8, 62.2, 74.6, 89.6, 107.5, 129.0, 154.8, 185.8, 222.9, 267.5, 321.0, 385.2, 462.2, 554.7, 665.6, 798.7]),
-        'sens_I': np.array([16.9, 11.8, 8.1, 5.7, 5.8, 4.1, 3.8, 2.9, 2.0, 1.6, 1.6, 1.3, 2.6, 3.0, 2.1, 2.9, 3.5, 7.4, 34.6, 143.7, 896.4]) / 1.41,
-        'sens_P': np.array([16.9, 11.8, 8.1, 5.7, 5.8, 4.1, 3.8, 2.9, 2.0, 1.6, 1.6, 1.3, 2.6, 3.0, 2.1, 2.9, 3.5, 7.4, 34.6, 143.7, 896.4]),
-        'beams': np.array([40.9, 34.1, 28.4, 23.7, 19.7, 16.4, 13.7, 11.4, 9.5, 7.9, 6.6, 5.5, 4.6, 3.8, 3.2, 2.7, 2.2, 1.8, 1.5, 1.3, 1.1]),
-        'nside': nside,
-        'add_noise': True,
-        'noise_seed': 1234,
-        'use_bandpass': False,
-        'output_units': units,
-        'output_directory': '/dev/null',
-        'output_prefix': 'pico',
-        'use_smoothing': False,
-    }
-
-
-def _dict_instrument_cmbs4(nside=None, units='uK_CMB'):
-    # https://cmb-s4.org/wiki/index.php/Survey_Performance_Expectations
-    return {
-        'frequencies': np.array([20, 30, 40, 85, 95, 145, 155, 220, 270]),
-        'sens_I': np.array([16.66, 10.62, 10.07, 2.01, 1.59, 4.53, 4.53, 11.61, 15.84]),
-        'sens_P': np.array([13.6, 8.67, 8.22, 1.64, 1.30, 2.03, 2.03, 5.19, 7.08]),
-        'beams': np.array([11.0, 76.6, 57.5, 27.0, 24.2, 15.9, 14.8, 10.7, 8.5]),
-        'nside': nside,
-        'add_noise': True,
-        'noise_seed': 1234,
-        'use_bandpass': False,
-        'output_units': units,
-        'output_directory': '/dev/null',
-        'output_prefix': 'cmbs4',
-        'use_smoothing': False,
-    }
-
-def _dict_instrument_so_la(nside=None, units='uK_CMB'):
-    sens = np.array([52., 27., 5.8, 6.3, 15., 37.])
-    return {
-        'frequencies': np.array([27.,39.,93.,145.,225.,280.]),
-        'sens_I': sens / np.sqrt(2),
-        'sens_P': sens,
-        'beams': np.array([7.4, 5.1, 2.2, 1.4, 1.0, 0.9]),
-        'nside': nside,
-        'add_noise': True,
-        'noise_seed': 1234,
-        'use_bandpass': False,
-        'output_units': units,
-        'output_directory': '/dev/null',
-        'output_prefix': 'so_la',
-        'use_smoothing': False,
-    }
-=======
             raise ValueError("Either provide a pysm3.Sky as sky argument "
                              " or specify the nside argument.")
 
@@ -399,5 +271,4 @@
 
 def _jysr2cmb(freqs):
     return (np.ones_like(freqs) * u.Jy / u.sr).to(
-        u.K_CMB, equivalencies=u.cmb_equivalencies(freqs * u.GHz)).value
->>>>>>> b997bafd
+        u.K_CMB, equivalencies=u.cmb_equivalencies(freqs * u.GHz)).value