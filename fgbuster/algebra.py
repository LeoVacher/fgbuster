# FGBuster
# Copyright (C) 2019 Davide Poletti, Josquin Errard and the FGBuster developers
#
# This program is free software: you can redistribute it and/or modify
# it under the terms of the GNU General Public License as published by
# the Free Software Foundation, either version 3 of the License, or
# (at your option) any later version.
#
# This program is distributed in the hope that it will be useful,
# but WITHOUT ANY WARRANTY; without even the implied warranty of
# MERCHANTABILITY or FITNESS FOR A PARTICULAR PURPOSE.  See the
# GNU General Public License for more details.
#
# You should have received a copy of the GNU General Public License
# along with this program. If not, see <http://www.gnu.org/licenses/>.

""" Low-level component separation functions

All the routines in this module do NOT support ``numpy.ma.MaskedArray``.
In that case, you have two options

1) Index `masked_array` with a mask so that you get a standard `np.array`
   containing only unmasked values
2) Whenever it is possible, you can pass `masked_array.data` and handle the
   masked values by setting the corresponding entries of *invN* to zero
"""

# Note for developpers
# --------------------
# The functions in this file conform to the following convetions
# 1) Matrices are ndarrays. The last two dimensions are respectively the
#    codomain and the domain, the other dimensions identify the block on the
#    diagonal. For example, an M-by-N matrix that is block-diagonal, with K
#    diagonal blocks, is represented as an ndarray with shape (K, M/K, N/K).
# 2) Matrices can have multiple indices for the diagonal blocks. For
#    instance, if in the previous example K = JxL, the shape of the ndarray is
#    (J, L, M/K, N/K).
# 3) Suppose that the blocks are equal for the same index in J and different
#    index in L, the matrix can be passed as a (K, 1, M/K, M/K) ndarray, without
#    repeating equal blocks.
# 4) Vectors are just like matrices, without the domain dimension
# 5) Many functions come in pairs foo(A, invN, ...) and _foo_svd(u_e_v, ...).
#    _foo_svd does what foo is supposed to, but:
#     - instead of providing A you provide its SVD, u_e_v
#     - the domain of input and outputs matrices and vectors is prewhitend with
#       sqrt(invN)
#     - _foo_svd doesn't perform all the checks that foo is required to do
#     - foo can return the SVD, which can then be reused in _bar_svd(...)

import inspect
from time import time
import six
import numpy as np
import scipy as sp
import numdifftools
from functools import reduce


__all__ = [
    'comp_sep',
    'multi_comp_sep',
    'logL',
    'logL_dB',
    'invAtNA',
    'P',
    'P_dBdB',
    'D',
    'W',
    'W_dB',
    'W_dBdB',
    'Wd',
    'fisher_logL_dB_dB',
]


OPTIMIZE = False
_EPSILON_LOGL_DB = 1e-6


def _inv(m):
    result = np.array(map(np.linalg.inv, m.reshape((-1,)+m.shape[-2:])))
    return result.reshape(m.shape)


def _mv(m, v):
    return np.einsum('...ij,...j->...i', m, v, optimize=OPTIMIZE)


def _utmv(u, m, v):
    return np.einsum('...i,...ij,...j', u, m, v, optimize=OPTIMIZE)


def _mtv(m, v):
    return np.einsum('...ji,...j->...i', m, v, optimize=OPTIMIZE)


def _mm(m, n):
    return np.einsum('...ij,...jk->...ik', m, n, optimize=OPTIMIZE)


def _mtm(m, n):
    return np.einsum('...ji,...jk->...ik', m, n, optimize=OPTIMIZE)


def _mmv(m, w, v):
    return np.einsum('...ij,...jk,...k->...i', m, w, v, optimize=OPTIMIZE)


def _mtmv(m, w, v):
    return np.einsum('...ji,...jk,...k->...i', m, w, v, optimize=OPTIMIZE)


def _mmm(m, w, n):
    return np.einsum('...ij,...jk,...kh->...ih', m, w, n, optimize=OPTIMIZE)


def _mtmm(m, w, n):
    return np.einsum('...ji,...jk,...kh->...ih', m, w, n, optimize=OPTIMIZE)


def _T(x):
    # Indexes < -2 are assumed to count diagonal blocks. Therefore the transpose
    # has to swap the last two axis, not reverse the order of all the axis
    try:
        return np.swapaxes(x, -1, -2)
    except ValueError:
        return x


def _svd_sqrt_invN_A(A, invN=None, L=None):
    """ SVD of A and Cholesky factor of invN

    Prewhiten *A* according to *invN* (if either *invN* or *L* is provided) and
    return both its SVD and the Cholesky factor of *invN*.
    If you provide the Cholesky factor L, invN is ignored.
    It correctly handles blocks for invN equal to zero
    """
    if L is None and invN is not None:
        try:
            L = np.linalg.cholesky(invN)
        except np.linalg.LinAlgError:
            L = np.zeros_like(invN)
            mask = np.where(np.all(np.diagonal(invN, axis1=-1, axis2=-2),
                                   axis=-1))
            if np.any(mask):
                L[mask] = np.linalg.cholesky(invN[mask])

    if L is not None:
        A = _mtm(L, A)

    u_e_v = np.linalg.svd(A, full_matrices=False)
    return u_e_v, L


def _logL_svd(u_e_v, d):
    return 0.5 * np.linalg.norm(_mtv(u_e_v[0], d))**2


#Added by Clement Leloup
def _mism_term_logL_svd(u_e_v, N):
    return 0.5 * np.sum(np.trace(_mmm(u_e_v[0], _T(u_e_v[0]), N), axis1=-2, axis2=-1))


def logL(A, d, invN=None, return_svd=False):
    try:
        u_e_v, L = _svd_sqrt_invN_A(A, invN)
    except np.linalg.linalg.LinAlgError:
        print('SVD of A failed -> logL = -inf')
        return - np.inf

    if L is not None:
        d = _mtv(L, d)
    res = _logL_svd(u_e_v, d)

    if return_svd:
        return res, (u_e_v, L)
    return res


def _invAtNA_svd(u_e_v):
    _, e, v = u_e_v
    return _mtm(v, v / e[..., np.newaxis]**2)


def invAtNA(A, invN=None, return_svd=False):
    u_e_v, L = _svd_sqrt_invN_A(A, invN)
    res = _invAtNA_svd(u_e_v)
    if return_svd:
        return res, (u_e_v, L)
    return res


def _As_svd(u_e_v, s):
    u, e, v = u_e_v
    return _mv(u, e * _mv(v, s))


def _Wd_svd(u_e_v, d):
    u, e, v = u_e_v
    utd = _mtv(u, d)
    return _mtv(v, utd / e)


def Wd(A, d, invN=None, return_svd=False):
    u_e_v, L = _svd_sqrt_invN_A(A, invN)
    if L is not None:
        d = _mtv(L, d)
    res = _Wd_svd(u_e_v, d)
    if return_svd:
        return res, (u_e_v, L)
    return res


def _W_svd(u_e_v):
    u, e, v = u_e_v
    return _mtm(v, _T(u) / e[..., np.newaxis])


def W(A, invN=None, return_svd=False):
    u_e_v, L = _svd_sqrt_invN_A(A, invN)
    if L is None:
        res = _W_svd(u_e_v)
    else:
        res = _mm(_W_svd(u_e_v), _T(L))
    if return_svd:
        return res, (u_e_v, L)
    return res


def _P_svd(u_e_v):
    u, e, v = u_e_v
    return _mm(u, _T(u))


def P(A, invN=None, return_svd=False):
    u_e_v, L = _svd_sqrt_invN_A(A, invN)
    if L is None:
        res = _P_svd(u_e_v)
    else:
        res = _mm(_P_svd(u_e_v), _T(L))
        try:
            res = sp.linalg.solve_triangular(L, res, lower=True,
                                             overwrite_b=True, trans='T')
        except np.linalg.LinAlgError:
            return _mm(A, W(A, invN=invN))

    if return_svd:
        return res, (u_e_v, L)
    return res


def _D_svd(u_e_v):
    u, e, v = u_e_v
    return np.eye(u.shape[-2]) - _mm(u, _T(u))


def D(A, invN=None, return_svd=False):
    u_e_v, L = _svd_sqrt_invN_A(A, invN)
    if L is None:
        res = _D_svd(u_e_v)
    else:
        res = _mm(_D_svd(u_e_v), _T(L))
        try:
            res = sp.linalg.solve_triangular(L, res, lower=True,
                                             overwrite_b=True, trans='T')
        except np.linalg.LinAlgError:
            return np.eye(res.shape[-1]) - _mm(A, W(A, invN=invN))
    if return_svd:
        return res, (u_e_v, L)
    return res


def _W_dB_svd(u_e_v, A_dB, comp_of_dB):
    _raise_if_not_simple_comp_of_dB(comp_of_dB)
    u, e, v = u_e_v
    res = []
    for comp_of_dB_i, A_dB_i in zip(comp_of_dB, A_dB):
        # res = v^t e^-2 v A_dB (1 - u u^t) - v^t e^-1 u^t A_dB v^t e^-1 u^t
        inve_v = v / e[..., np.newaxis]
        slice_inve_v = inve_v[(Ellipsis,)+comp_of_dB_i]
        res_i = _mm(_mtm(inve_v, slice_inve_v), _T(A_dB_i))
        res_i -= _mmm(res_i, u, _T(u))
        res_i -= _mmm(_mmm(_T(inve_v), _T(u), A_dB_i),
                      _T(slice_inve_v), _T(u))
        res.append(res_i)
    return np.array(res)


def W_dB(A, A_dB, comp_of_dB, invN=None, return_svd=False):
    """ Derivative of W

    which could be particularly useful for the computation of residuals
    through the first order development of the map-making equation

    Parameters
    ----------
    A: ndarray
        Mixing matrix. Shape *(..., n_freq, n_comp)*
    invN: ndarray or None
        The inverse noise matrix. Shape *(..., n_freq, n_freq)*.
    A_dB : ndarray or list of ndarray
        The derivative of the mixing matrix. If list, each entry is the
        derivative with respect to a different parameter.
    comp_of_dB: tuple or list of tuples
        It allows to provide as output of *A_dB_ev* only the non-zero columns
        *A*. If list, every entry refers to a parameter.
        Unlike `comp_sep` the
        tuple(s) can have only lenght 1. The element is the index (or slice) of
        the component dimension of A (the last one) that is affected by the
        derivative: ``A_dB_ev(x)[i]`` is assumed to be the derivative of
        ``A[..., comp_of_dB[i]]``.

    Returns
    -------
    res : array
        Derivative of W. If *A_dB* is a list, ``res[i]``
        is computed from ``A_dB[i]``.
    """
    A_dB, comp_of_dB = _A_dB_and_comp_of_dB_as_compatible_list(A_dB, comp_of_dB)

    u_e_v, L = _svd_sqrt_invN_A(A, invN)
    if L is not None:
        A_dB = [_mtm(L, A_dB_i) for A_dB_i in A_dB]
    res = _W_dB_svd(u_e_v, A_dB, comp_of_dB)

    if L is not None:
        res = _mm(res, _T(L))
    if return_svd:
        return res, (u_e_v, L)
    return res


def _P_dBdB_svd(u_e_v, A_dB, A_dBdB, comp_of_dB):
    _raise_if_not_simple_comp_of_dB(comp_of_dB)
    u, e, v = u_e_v
    n_dB = len(A_dB)

    # Expand A_dB and A_dBdB to full shape
    A_dB_full = np.zeros((n_dB,)+u.shape)
    A_dBdB_full = np.zeros((n_dB, n_dB)+u.shape)
    for i in range(n_dB):
        A_dB_full[(i, Ellipsis) + comp_of_dB[i]] = A_dB[i]
        for j in range(n_dB):
            A_dBdB_full[(i, j, Ellipsis)+comp_of_dB[i]] = A_dBdB[i][j]

    # Apply diag(e^(-1)) * v to the domain of the components
    # In this basis A' = u and (A'^t A') = 1
    inve_v = v / e[..., np.newaxis]
    A_dB = _mm(A_dB_full, _T(inve_v))
    A_dBdB = _mm(A_dBdB_full, _T(inve_v))

    # Aliases that improve readability
    A = u
    A_dBj = A_dB
    A_dBi = A_dBj[:, np.newaxis, ...]
    mm = lambda *args: reduce(np.matmul, args)
    D = _D_svd(u_e_v)

    # Computation
    P_dBdB = (+ mm(D, A_dBj, _T(A_dBi), D)
              - mm(A, _T(A_dBj), A, _T(A_dBi), D)
              + mm(A, _T(A_dBdB), D)
              - mm(A, _T(A_dBi), A, _T(A_dBj), D)
              - mm(A, _T(A_dBi), D, A_dBj, _T(A))
             )
    P_dBdB += _T(P_dBdB)

    return P_dBdB


def P_dBdB(A, A_dB, A_dBdB, comp_of_dB, invN=None, return_svd=False):
    """ Second Derivative of P

    which could be useful for the computation of
    curvature of the log likelihood for any point and data vector

    Parameters
    ----------
    A : ndarray
        Mixing matrix. Shape *(..., n_freq, n_comp)*
    invN: ndarray or None
        The inverse noise matrix. Shape *(..., n_freq, n_freq)*.
    A_dB : ndarray or list of ndarray
        The derivative of the mixing matrix. If list, each entry is the
        derivative with respect to a different parameter.
    A_dBdB : ndarray or list of list of ndarray
        The second derivative of the mixing matrix. If list, each entry is the
        derivative of A_dB with respect to a different parameter.
    comp_of_dB: tuple or list of tuples
        It allows to provide as output of *A_dB_ev* only the non-zero columns
        *A*. If list, every entry refers to a parameter.
        Unlike `comp_sep` the
        tuple(s) can have only lenght 1. The element is the index (or slice) of
        the component dimension of A (the last one) that is affected by the
        derivative: ``A_dB_ev(x)[i]`` is assumed to be the derivative of
        ``A[..., comp_of_dB[i]]``.

    Returns
    -------
    res : array
        Second Derivative of P.
    """
    A_dB, comp_of_dB = _A_dB_and_comp_of_dB_as_compatible_list(A_dB, comp_of_dB)
    if not isinstance(A_dBdB, list):
        A_dBdB = [[A_dBdB]]
    assert len(A_dBdB) == len(A_dB)
    for A_dBdB_i in A_dBdB:
        assert len(A_dBdB_i) == len(A_dB)

    u_e_v, L = _svd_sqrt_invN_A(A, invN)
    if L is not None:
        A_dB = [_mtm(L, A_dB_i) for A_dB_i in A_dB]
        A_dBdB = [[_mtm(L, A_dBdB_ij)
                   for A_dBdB_ij in A_dBdB_i] for A_dBdB_i in A_dBdB]

    res = _P_dBdB_svd(u_e_v, A_dB, A_dBdB, comp_of_dB)

    if L is not None:
        invLt = np.linalg.inv(_T(L))
        res = _mmm(invLt, res, _T(L))
    if return_svd:
        return res, (u_e_v, L)
    return res


def _W_dBdB_svd(u_e_v, A_dB, A_dBdB, comp_of_dB):
    _raise_if_not_simple_comp_of_dB(comp_of_dB)
    u, e, v = u_e_v
    n_dB = len(A_dB)

    # Expand A_dB and A_dBdB to full shape
    A_dB_full = np.zeros((n_dB,)+u.shape)
    A_dBdB_full = np.zeros((n_dB, n_dB)+u.shape)
    for i in range(n_dB):
        A_dB_full[(i, Ellipsis) + comp_of_dB[i]] = A_dB[i]
        for j in range(n_dB):
            A_dBdB_full[(i, j, Ellipsis)+comp_of_dB[i]] = A_dBdB[i][j]

    # Apply diag(e^(-1)) * v to the domain of the components
    # In this basis A' = u and (A'^t A') = 1
    inve_v = v / e[..., np.newaxis]
    A_dB = _mm(A_dB_full, _T(inve_v))
    A_dBdB = _mm(A_dBdB_full, _T(inve_v))

    # Aliases that improve readability
    A = u
    A_dBj = A_dB
    A_dBi = A_dBj[:, np.newaxis, ...]

    # Compute the derivatives of M = (A^t A)^(-1)
    M_dBj = - _mtm(A_dBj, A)
    M_dBj += _T(M_dBj)
    M_dBi = M_dBj[:, np.newaxis, ...]

    M_dBdB = (- _mmm(M_dBj, _T(A_dBi), A)
              - _mtm(A_dBdB, A)
              - _mtm(A_dBi, A_dBj)
              - _mmm(_T(A_dBi), A, M_dBj))
    M_dBdB += _T(M_dBdB)

    W_dBdB = (_mm(M_dBdB, _T(A))
              + _mm(M_dBi, _T(A_dBj))
              + _mm(M_dBj, _T(A_dBi))
              + _T(A_dBdB))

    # Move back to the original basis
    W_dBdB = _mtm(inve_v, W_dBdB)

    return W_dBdB


def W_dBdB(A, A_dB, A_dBdB, comp_of_dB, invN=None, return_svd=False):
    """ Second Derivative of W

    which could be particularly useful for the computation of
    *statistical* residuals through the second order development
    of the map-making equation

    Parameters
    ----------
    A : ndarray
        Mixing matrix. Shape *(..., n_freq, n_comp)*
    invN: ndarray or None
        The inverse noise matrix. Shape *(..., n_freq, n_freq)*.
    A_dB : ndarray or list of ndarray
        The derivative of the mixing matrix. If list, each entry is the
        derivative with respect to a different parameter.
    A_dBdB : ndarray or list of list of ndarray
        The second derivative of the mixing matrix. If list, each entry is the
        derivative of A_dB with respect to a different parameter.
    comp_of_dB: tuple or list of tuples
        It allows to provide as output of *A_dB_ev* only the non-zero columns
        *A*. If list, every entry refers to a parameter.
        Unlike `comp_sep` the
        tuple(s) can have only lenght 1. The element is the index (or slice) of
        the component dimension of A (the last one) that is affected by the
        derivative: ``A_dB_ev(x)[i]`` is assumed to be the derivative of
        ``A[..., comp_of_dB[i]]``.

    Returns
    -------
    res : array
        Second Derivative of W.
    """
    A_dB, comp_of_dB = _A_dB_and_comp_of_dB_as_compatible_list(A_dB, comp_of_dB)
    if not isinstance(A_dBdB, list):
        A_dBdB = [[A_dBdB]]
    assert len(A_dBdB) == len(A_dB)
    for A_dBdB_i in A_dBdB:
        assert len(A_dBdB_i) == len(A_dB)

    u_e_v, L = _svd_sqrt_invN_A(A, invN)
    if L is not None:
        A_dB = [_mtm(L, A_dB_i) for A_dB_i in A_dB]
        A_dBdB = [[_mtm(L, A_dBdB_ij)
                   for A_dBdB_ij in A_dBdB_i] for A_dBdB_i in A_dBdB]

    res = _W_dBdB_svd(u_e_v, A_dB, A_dBdB, comp_of_dB)

    if L is not None:
        res = _mm(res, _T(L))
    if return_svd:
        return res, (u_e_v, L)
    return res


def _logL_dB_svd(u_e_v, d, A_dB, comp_of_dB):
    # logL_dB = d^t (1 - uu^t) A_dB s
    # Compute it as the dot between (1 - uu^t)d and A_dB s
    # Note that (1 - uu^t) is referred to as D (deprojector)
    u, e, v = u_e_v
    utd = _mtv(u, d)
    Dd = d - _mv(u, utd)
    with np.errstate(divide='ignore'):
        s = _mtv(v, utd / e)
    s[~np.isfinite(s)] = 0.

    diff = []
    # Iterate over the parameter types (i.e. over A_dB), compute log_dB
    # and append it to diff        
    for par_comp_of_dB, par_A_dB in zip(comp_of_dB, A_dB):
        # A_dB is compressed: it contains only the column that acts
        # on the following slice of s
        s_comp = s[..., par_comp_of_dB[0]]
        dt_D_A_dB_s = _mv(par_A_dB, s_comp) * Dd  # Only product, not sum
        try:
            ids = np.array(np.broadcast_to(par_comp_of_dB[1].T,
                                           s.T[0].shape)).T
        except IndexError:
            # The `...` dimensions were not partitioned in sub-domains over
            # which the parameters are fitted independently
            # -> do the sum and produce only one value
            diff.append(np.array([dt_D_A_dB_s.sum()]))
        else:
            # comp_of_dB specified the domains over which the sky 
            # is partitioned. They are indexed by ids.
            # Accumulate dt_D_A_dB_s for the entries that share the same id.
            # The size of the output vector is the number of domains.
            # NOTE: it assumes that ids doesn't have any missing values
            diff.append(np.bincount(
                ids.ravel(), (_mv(par_A_dB, s_comp) * Dd).sum(-1).ravel()))
    return np.concatenate(diff)

#Added by Clement Leloup
def _mism_term_logL_dB_svd(u_e_v, N, A_dB):
    u, e, v = u_e_v

    P = np.eye(u.shape[-2])[np.newaxis, np.newaxis, ...] - _mm(u, _T(u))
    
    n_param = len(A_dB)
    mism_dB = np.empty(n_param)
    for i in range(n_param):
        H_dB = _mm(A_dB[i], _T(v)/e[..., np.newaxis, :])
        mism_dB[i] = np.sum(np.trace(_mmm(P, _mm(H_dB, _T(u)), N), axis1=-2, axis2=-1))

    return mism_dB


def logL_dB(A, d, invN, A_dB, comp_of_dB=np.s_[:], return_svd=False):
    """ Derivative of the log likelihood

    Parameters
    ----------
    A: ndarray
        Mixing matrix. Shape *(..., n_freq, n_comp)*
    d: ndarray
        The data vector. Shape *(..., n_freq)*.
    invN: ndarray or None
        The inverse noise matrix. Shape *(..., n_freq, n_freq)*.
    A_dB : ndarray or list of ndarray
        The derivative of the mixing matrix. If list, each entry is the
        derivative with respect to a different parameter.
    comp_of_dB: tuple or list of tuples
        It allows to provide as output of *A_dB_ev* only the non-zero columns
        *A*. If list, every entry refers to a parameter.
        Tuple(s) can have lenght 1 or 2. The first element is the index
        (or slice) of the component dimension of A (the last one) that is
        affected by the derivative: ``A_dB_ev(x)[i]`` is assumed to be the
        derivative of ``A[..., comp_of_dB[i]]``. The second element of the
        touple, if present, is an array of integers. It can be used to specify
        that the same parameter is actually fitted for indpendentely on
        different sections of the *...* dimension(s). The index identifying
        these regions are collected in the array.

    Returns
    -------
    diff : array
        Derivative of the spectral likelihood. If *A_dB* is a list, ``diff[i]``
        is computed from ``A_dB[i]``.

    Note
    ----
    The *...* in the shape of the arguments denote any extra set of dimensions.
    They have to be compatible among different arguments in the `numpy`
    broadcasting sense.
    """
    A_dB, comp_of_dB = _A_dB_and_comp_of_dB_as_compatible_list(A_dB, comp_of_dB)

    u_e_v, L = _svd_sqrt_invN_A(A, invN)
    if L is not None:
        A_dB = [_mtm(L, A_dB_i) for A_dB_i in A_dB]
        d = _mtv(L, d)
    res = _logL_dB_svd(u_e_v, d, A_dB, comp_of_dB)
    if return_svd:
        return res, (u_e_v, L)
    return res


def _A_dB_and_comp_of_dB_as_compatible_list(A_dB, comp_of_dB):
    if not isinstance(A_dB, list):
        A_dB = [A_dB]

    if isinstance(comp_of_dB, list):
        assert len(A_dB) == len(comp_of_dB)
    else:
        comp_of_dB = [comp_of_dB] * len(A_dB)

    # The following ensures that s[..., comp_of_dB[i]] still has all the axes
    comp_of_dB = [_turn_into_slice_if_integer(c) for c in comp_of_dB]

    return A_dB, comp_of_dB


def _turn_into_slice_if_integer(index_expression):
    # When you index an array with an integer you lose one dimension.
    # To avoid this we turn the integer into a slice
    res = []
    if not isinstance(index_expression, tuple):
        index_expression = (index_expression,)
    for i in index_expression:
        if isinstance(i, six.integer_types):
            res.append(slice(i, i+1, None))
        else:
            res.append(i)
    return tuple(res)


def _A_dB_ev_and_comp_of_dB_as_compatible_list(A_dB_ev, comp_of_dB, x):
    # XXX: It can be expansive. Make the user responsible for these checks?
    if A_dB_ev is None:
        return None, None
    A_dB = A_dB_ev(x)
    if not isinstance(A_dB, list):
        A_dB_ev = lambda x: [A_dB_ev(x)]
        A_dB = [A_dB]

    if isinstance(comp_of_dB, list):
        assert len(A_dB) == len(comp_of_dB)
    else:
        comp_of_dB = [comp_of_dB] * len(A_dB)

    # The following ensures that s[..., comp_of_dB[i]] still has all the axes
    comp_of_dB = [_turn_into_slice_if_integer(c) for c in comp_of_dB]

    return A_dB_ev, comp_of_dB


def _is_simple_comp_of_dB(comp_of_dB):
    return all([len(comp_of_dB_i) == 1 for comp_of_dB_i in comp_of_dB])


def _raise_if_not_simple_comp_of_dB(comp_of_dB):
    if not _is_simple_comp_of_dB(comp_of_dB):
        raise NotImplementedError(
            "This routine supports only simple comp_of_dB, which containt only "
            "the slice of the component dimension. "
            "You may be trying to compute it for maps of parameters.")


#Modified by Clement Leloup
def _fisher_logL_dB_dB_svd(u_e_v, s, A_dB, comp_of_dB, N=None, L=None, A_dBdB=None):
    
    _raise_if_not_simple_comp_of_dB(comp_of_dB)

<<<<<<< HEAD
    if N is not None:
        assert L is not None
        assert A_dBdB is not None
        N = _mtmm(L, N, L)
    
    u, e, v = u_e_v
    vprime = _T(v)/e[..., np.newaxis, :]
    P = np.eye(u.shape[-2])[np.newaxis, np.newaxis, ...] - _mm(u, _T(u))
=======
    # if not _is_simple_comp_of_dB(comp_of_dB):
    # if _is_simple_comp_of_dB(comp_of_dB):
>>>>>>> 96fe93f6
    D_A_dB_s = []
    mism_term = np.zeros((len(A_dB), len(A_dB)))
    for i in range(len(A_dB)):
        A_dB_s = _mv(A_dB[i], s[(Ellipsis,) + comp_of_dB[i]])
        D_A_dB_s.append(A_dB_s - _mv(u, _mtv(u, A_dB_s)))

<<<<<<< HEAD
        if N is not None:
            for j in range(len(A_dB)):
                H_dB = _mm(A_dB[i], vprime)
                H_dB_prime = _mm(A_dB[j], vprime)
                H_dBdB = _mm(A_dBdB[i][j], vprime)

                m1 = _mmm(P, H_dBdB, _T(u))
                m2 = - _mtmm(_mm(H_dB_prime, _T(u)), P, _mm(H_dB, _T(u)))
                m3 = - _mmm(P, _mm(H_dB, _T(u)), _mm(H_dB_prime, _T(u)))
                m4 = - _mmm(P, _mm(H_dB_prime, _T(u)), _mm(H_dB, _T(u)))
                m5 = _mmm(P, _mm(H_dB, _T(H_dB_prime)), P)

                mism_term[i, j] = np.sum(np.trace(_mm(m1+m2+m3+m4+m5, N), axis1=-2, axis2=-1))

    L_dB_dB = np.array([[np.sum(i*j) for i in D_A_dB_s] for j in D_A_dB_s])
        
    if N is None:
        return L_dB_dB
    else:
        return L_dB_dB + mism_term
    
=======
    return np.array([[np.sum(i*j) for i in D_A_dB_s] for j in D_A_dB_s])
    """
    else:
        D_A_dB_s = []
        # comp_of_dB is a list of (slice, patches ids)
        # defined for each spectral parameters
        for par_comp_of_dB, par_A_dB in zip(comp_of_dB, A_dB):
            try:
                # ids are the sky pixels actually contained
                # by the patch ids mentioned above
                ids = np.array(np.broadcast_to(par_comp_of_dB[1].T,
                                               s.T[0].shape)).T
            except IndexError:
                for i in range(len(par_A_dB)):
                    A_dB_s = _mv(par_A_dB[i], s[(Ellipsis,) + par_comp_of_dB[i]])
                    D_A_dB_s.append(A_dB_s - _mv(u, _mtv(u, A_dB_s)))
            else:
                # we select the dimension of the sky signal
                # corresponding to the derivative
                s_comp = s[..., par_comp_of_dB[0]]

                # dA/dB . s
                A_dB_s = _mv(par_A_dB, s_comp)

                # filtering the ids pixels
                D_A_dB_s_loc =  np.bincount(
                        ids.ravel(), (A_dB_s - _mv(u, _mtv(u, A_dB_s))).sum(-1).ravel())

                # keep on acccumulating products
                # each element is of size len(patch ids = number of free spectral parameters)
                D_A_dB_s.append(D_A_dB_s_loc)

        # total number of free spectral parameters
        Nfreespec=0
        for i in range(len(D_A_dB_s)):
            for p in range(len(D_A_dB_s[i])):
                Nfreespec += 1

        import healpy as hp
        ### fisher is of size number of free spectral parameters ** 2
        fisher = np.zeros((Nfreespec, Nfreespec))
        # loop over free parameters
        # nlarge_pixels = np.zeros((len(D_A_dB_s), len(D_A_dB_s)))
        # nsmall_pixels = np.zeros((len(D_A_dB_s), len(D_A_dB_s)))
        # blocks_shape = []

        ind = 0
        for i in range(len(D_A_dB_s)):
            npix_beta_i = len(D_A_dB_s[i])
            for pixi in range(npix_beta_i):
                ind_ = 0
                for j in range(len(D_A_dB_s)):
                    npix_beta_j = len(D_A_dB_s[j])
                    for pixj in range(npix_beta_j):

                        if npix_beta_j != npix_beta_i:
                            # the two spectral indices have different 
                            # resolutions. Only the pixels which are 
                            # overlapping can have non-zero contribution
                            # case 1. npix_i > npix_j 
                            if npix_beta_i > npix_beta_j:
                                map_one = np.zeros(npix_beta_j)
                                map_one[pixj] = 1.0
                                if npix_beta_j == 1:
                                    # in case nside=0 for the largest resolution
                                    pix_within_pix = range(npix_beta_i)
                                else:
                                    pix_within_pix = np.where( hp.ud_grade(map_one, 
                                        nside_out=hp.npix2nside(npix_beta_i)) == 1)[0]
                                fisher[ind,ind_] += np.sum(D_A_dB_s[i][pix_within_pix]*D_A_dB_s[j][pixj])
                            # case 2. npix_j > npix_i 
                            else:
                                map_one = np.zeros(npix_beta_i)
                                map_one[pixi] = 1.0
                                if npix_beta_i == 1:
                                    # in case nside=0 for the largest resolution
                                    pix_within_pix = range(npix_beta_j)
                                else:
                                    pix_within_pix = np.where( hp.ud_grade(map_one, 
                                        nside_out=hp.npix2nside(npix_beta_j)) == 1)[0]
                                fisher[ind,ind_] += np.sum(D_A_dB_s[i][pixi]*D_A_dB_s[j][pix_within_pix])
                        else:
                            if pixi == pixj:
                                fisher[ind,ind_] += D_A_dB_s[i][pixi]*D_A_dB_s[j][pixj]
                        ind_ += 1
                ind += 1
        
        print fisher
        import pylab as pl
        pl.figure()
        pl.semilogy(np.abs(np.diag(fisher)))

        pl.figure()
        pl.matshow(np.log10(np.abs(fisher)))
        pl.colorbar()
        pl.show()
        exit()

        return fisher
    """        
>>>>>>> 96fe93f6

def fisher_logL_dB_dB(A, s, A_dB, comp_of_dB, invN=None, return_svd=False):
    A_dB, comp_of_dB = _A_dB_and_comp_of_dB_as_compatible_list(A_dB, comp_of_dB)
    u_e_v, L = _svd_sqrt_invN_A(A, invN)
    if L is not None:
        A_dB = [_mtm(L, A_dB_i) for A_dB_i in A_dB]
    res = _fisher_logL_dB_dB_svd(u_e_v, s, A_dB, comp_of_dB)
    if return_svd:
        return res, (u_e_v, L)
    return res


#Modified by Clement Leloup
def _build_bound_inv_logL_and_logL_dB(A_ev, d, invN,
                                      A_dB_ev=None, comp_of_dB=None, N_true=None):
    # XXX: Turn this function into a class?
    """ Produce the functions -logL(x) and -logL_dB(x)

    Keep in the memory the the quantities computed for the last value of x.
    If x of the next call coincide with the last one, recycle the pre-computed
    quantities. It gives ~2x speedup if you often compute both -logL and
    -logL_dB for the same x.
    """
    L = [None]
    x_old = [None]
    u_e_v_old = [None]
    A_dB_old = [None]
    pw_d = [None]

    def _update_old(x):
        # If x is different from the last one, update the SVD
        if not np.all(x == x_old[0]):
            u_e_v_old[0], L[0] = _svd_sqrt_invN_A(A_ev(x), invN, L[0])
            if A_dB_ev is not None:
                if L[0] is None:
                    A_dB_old[0] = A_dB_ev(x)
                else:
                    A_dB_old[0] = [_mtm(L[0], A_dB_i) for A_dB_i in A_dB_ev(x)]
            x_old[0] = x
            if pw_d[0] is None:  # If this is the first call, prewhiten d
                if L[0] is None:
                    pw_d[0] = d
                else:
                    pw_d[0] = _mtv(L[0], d)

    #Modified by Clement Leloup
    if N_true is None:
        def _inv_logL(x):
            try:
                _update_old(x)
            except np.linalg.linalg.LinAlgError:
                print('SVD of A failed -> logL = -inf')
                return np.inf
            return - _logL_svd(u_e_v_old[0], pw_d[0])

        if A_dB_ev is None:
            def _inv_logL_dB(x):
                return sp.optimize.approx_fprime(x, _inv_logL, _EPSILON_LOGL_DB)
        else:
            def _inv_logL_dB(x):
                try:
                    _update_old(x)
                except np.linalg.linalg.LinAlgError:
                    print('SVD of A failed -> logL_dB not updated')
                return - _logL_dB_svd(u_e_v_old[0], pw_d[0],
                                      A_dB_old[0], comp_of_dB)

    else:
        def _inv_logL(x):
            try:
                _update_old(x)
            except np.linalg.linalg.LinAlgError:
                print('SVD of A failed -> logL = -inf')
                return np.inf
            return - _logL_svd(u_e_v_old[0], pw_d[0]) - _mism_term_logL_svd(u_e_v_old[0], _mtmm(L[0], N_true, L[0]))
        
        if A_dB_ev is None:
            def _inv_logL_dB(x):
                return sp.optimize.approx_fprime(x, _inv_logL, _EPSILON_LOGL_DB)
        else:
            def _inv_logL_dB(x):
                try:
                    _update_old(x)
                except np.linalg.linalg.LinAlgError:
                    print('SVD of A failed -> logL_dB not updated')
                return - _logL_dB_svd(u_e_v_old[0], pw_d[0],
                                      A_dB_old[0], comp_of_dB) - _mism_term_logL_dB_svd(u_e_v_old[0], _mtmm(L[0], N_true, L[0]), A_dB_old[0])


    return _inv_logL, _inv_logL_dB, (u_e_v_old, A_dB_old, x_old, pw_d)


#Modified by Clement Leloup
def comp_sep(A_ev, d, invN, A_dB_ev, comp_of_dB, *minimize_args, N_true=None, A_dBdB_ev=None, **minimize_kwargs):
    """ Perform component separation

    Build the (inverse) spectral likelihood and minimize it to estimate the
    parameters of the mixing matrix. Separate the components using the best-fit
    mixing matrix.

    Parameters
    ----------
    A_ev : function
        The evaluator of the mixing matrix. It takes a float or an array as
        argument and returns the mixing matrix, a ndarray with shape
        *(..., n_freq, n_comp)*
    d: ndarray
        The data vector. Shape *(..., n_freq)*.
    invN: ndarray or None
        The inverse noise matrix. Shape *(..., n_freq, n_freq)*.
    A_dB_ev : function
        The evaluator of the derivative of the mixing matrix.
        It returns a list, each entry is the derivative with respect to a
        different parameter.
    comp_of_dB: tuple or list of tuples
        It allows to provide as output of *A_dB_ev* only the non-zero columns
        *A*. If list, every entry refers to a parameter.
        Tuple(s) can have lenght 1 or 2. The first element is the index
        (or slice) of the component dimension of A (the last one) that is
        affected by the derivative: ``A_dB_ev(x)[i]`` is assumed to be the
        derivative of ``A[..., comp_of_dB[i]]``. The second element of the
        touple, if present, is an array of integers. It can be used to specify
        that the same parameter is actually fitted for indpendentely on
        different sections of the *...* dimension(s). The index identifying
        these regions are collected in the array.
    minimize_args: list
        Positional arguments to be passed to `scipy.optimize.minimize`.
        At this moment it just contains *x0*, the initial guess for the spectral
        parameters
    minimize_kwargs: dict
        Keyword arguments to be passed to `scipy.optimize.minimize`.
        A good choice for most cases is
        ``minimize_kwargs = {'tol': 1, options: {'disp': True}}``. *tol* depends
        on both the solver and your signal to noise: it should ensure that the
        difference between the best fit -logL and and the minimum is well less
        then 1, without exagereting (a difference of 1e-4 is useless).
        *disp* also triggers a verbose callback that monitors the convergence.

    Returns
    -------
    result : scipy.optimze.OptimizeResult (dict)
        Result of the spectral likelihood maximisation
        It is the output of `scipy.optimize.minimize`, plus some extra.
        It includes

	- **x**: *(ndarray)* - the best-fit spectra indices
        - **Sigma**: *(ndarray)* - the semi-analytic covariance of the best-fit
          spectra indices patch.
        - **s**: *(ndarray)* - Separated components, Shape *(..., n_comp)*
        - **invAtNA** : *(ndarray)* - Covariance of the separated components.
          Shape *(..., n_comp, n_comp)*

    Note
    ----
    The *...* in the arguments denote any extra set of dimension. They have to
    be compatible among different arguments in the `numpy` broadcasting sense.
    """
    # If mixing matrix is fixed, separate and return
    if isinstance(A_ev, np.ndarray):
        res = sp.optimize.OptimizeResult()
        res.s, (u_e_v, L) = Wd(A_ev, d, invN, True)
        res.invAtNA = _invAtNA_svd(u_e_v)
        if L is not None:
            d = _mtv(L, d)
        res.chi = d - _As_svd(u_e_v, res.s)
        return res
    else:
        # Mixing matrix has free paramters: check that x0 was provided
        assert minimize_args
        assert len(minimize_args[0])

    # Check input
    if A_dB_ev is not None:
        A_dB_ev, comp_of_dB = _A_dB_ev_and_comp_of_dB_as_compatible_list(
            A_dB_ev, comp_of_dB, minimize_args[0])
    if 'options' in minimize_kwargs and 'disp' in minimize_kwargs['options']:
        disp = minimize_kwargs['options']['disp']
    else:
        disp = False

    # Prepare functions for minimize
    #Modified by Clement Leloup
    fun, jac, last_values = _build_bound_inv_logL_and_logL_dB(
        A_ev, d, invN, A_dB_ev, comp_of_dB, N_true)
    minimize_kwargs['jac'] = jac

    # Gather minmize arguments
    if disp and 'callback' not in minimize_kwargs:
        minimize_kwargs['callback'] = verbose_callback()

    # Likelihood maximization
    res = sp.optimize.minimize(fun, *minimize_args, **minimize_kwargs)

    # Gather results
    u_e_v_last, A_dB_last, x_last, pw_d = last_values
    _, L = _svd_sqrt_invN_A(A_ev(x_last), invN)
    if not np.all(x_last[0] == res.x):
        fun(res.x) #  Make sure that last_values refer to the minimum

    #Modified by Clement Leloup
    if A_dBdB_ev is not None:
        A_dBdB_last = A_dBdB_ev(x_last[0])
    else:
        A_dBdB_last = None

    res.s = _Wd_svd(u_e_v_last[0], pw_d[0])
    res.invAtNA = _invAtNA_svd(u_e_v_last[0])
    res.chi = pw_d[0] - _As_svd(u_e_v_last[0], res.s)
<<<<<<< HEAD
=======
    
    """
    fisher = _fisher_logL_dB_dB_svd(u_e_v_last[0], res.s,
                            A_dB_last[0], comp_of_dB)
    print np.shape(fisher)
    print 'fisher = ', fisher 
    import pylab as pl
    pl.figure()
    # pl.matshow(np.log10(np.abs(fisher)))
    pl.matshow(fisher)
    pl.colorbar()
    # pl.loglog(np.abs(np.diag(fisher)))
    # print np.diag(fisher)
    pl.show()
    exit()
    """
>>>>>>> 96fe93f6

    if _is_simple_comp_of_dB(comp_of_dB):
        if A_dB_ev is None:
            fisher = numdifftools.Hessian(fun)(res.x)  # TODO: something cheaper
        else:
            #Modified by Clement Leloup
            fisher = _fisher_logL_dB_dB_svd(u_e_v_last[0], res.s,
                                            A_dB_last[0], comp_of_dB, N_true, L, A_dBdB_last)
            As_dB = (_mv(A_dB_i, res.s[comp_of_dB_i])
                     for A_dB_i, comp_of_dB_i in zip(A_dB_last[0], comp_of_dB))
            res.chi_dB = []
            for comp_of_dB_i, As_dB_i in zip(comp_of_dB, As_dB):
                res.chi_dB.append(np.sum(res.chi * As_dB_i, -1)
                                  / np.linalg.norm(As_dB_i, axis=-1))
        try:
            res.Sigma = np.linalg.inv(fisher)
        except np.linalg.LinAlgError:
            res.Sigma = fisher * np.nan
        res.Sigma_inv = fisher

    return res


def multi_comp_sep(A_ev, d, invN, A_dB_ev, comp_of_dB, patch_ids,
                   *minimize_args, **minimize_kargs):
    """ Perform component separation

    Run an independent :func:`comp_sep` for entries identified by *patch_ids*
    and gathers the result.

    Parameters
    ----------
    A_ev : function or ndarray
        The evaluator of the mixing matrix. It takes a float or an array as
        argument and returns the mixing matrix, a ndarray with shape
        *(..., n_freq, n_comp)*
        If list, the i-th entry is the evaluator of the i-th patch.
    d : ndarray
        The data vector. Shape *(..., n_freq)*.
    invN : ndarray or None
        The inverse noise matrix. Shape *(..., n_freq, n_freq)*.
        If a block of *invN* has a diagonal element equal to zero the
        corresponding entries of *d* are masked.
    A_dB_ev : function
        The evaluator of the derivative of the mixing matrix.
        It returns a list, each entry is the derivative with respect to a
        different parameter.
    comp_of_dB: tuple or list of tuples
        It allows to provide as output of *A_dB_ev* only the non-zero columns
        *A*. If list, every entry refers to a parameter.
        Due to the presence of the `patch_ids` arguemnt, unlike `comp_sep` the
        tuple(s) can have only lenght 1. The element is the index (or slice) of
        the component dimension of A (the last one) that is affected by the
        derivative: ``A_dB_ev(x)[i]`` is assumed to be the derivative of
        ``A[..., comp_of_dB[i]]``.
    patch_ids : array
        id of regions.
    minimize_args : list
        Positional arguments to be passed to `scipy.optimize.minimize`.
        At this moment, it just contains *x0*, the initial guess for the
        spectral parameters. It is required if A_ev is a function and ignored
        otherwise.
    minimize_kwargs : dict
        Keyword arguments to be passed to `scipy.optimize.minimize`.
        A good choice for most cases is
        ``minimize_kwargs = {'tol': 1, options: {'disp': True}}``. *tol* depends
        on both the solver and your signal-to-noise: it should ensure that the
        difference between the best fit -logL and the minimum is way less
        than 1, without exagerating (a difference of 1e-4 is useless).
        *disp* also triggers a verbose callback that monitors the convergence.

    Returns
    -------
    result: dict
        It gathers the results of the component separation on each patch.
	It includes

	- **x**: *(ndarray)* - ``x[i]`` contains the best-fit spectra indices
          from the i-th patch.  Shape *(n_patches, n_param)*
        - **Sigma**: *(ndarray)* - ``Sigma[i]`` contains the semi-analytic
          covariance of the best-fit spectra indices estimated from the `i`-th
          patch.  Shape *(n_patches, n_param, n_param)*
        - **s**: *(ndarray)* - Separated components, collected from all the
          patches.  Shape *(..., n_comp)*
        - **patch_res**: *(list)* - the i-th entry is the result of
          :func:`comp_sep` on ``patch_ids == i`` (with the exception of the
          quantities collected from all the patches)

    Note
    ----
    The *...* in the arguments denote any extra set of dimension. They have to
    be compatible among different arguments in the `numpy` broadcasting sense.
    """
    # TODO: add the possibility of patch specific x0
    assert np.all(patch_ids >= 0)
    max_id = patch_ids.max()

    def patch_comp_sep(patch_id):
        if isinstance(A_ev, list):
            # Allow different A_ev (and A_dB_ev) for each index, not supported
            # yet
            patch_A_ev = A_ev[patch_id]
            if A_dB_ev is None:
                patch_A_dB_ev = None
                patch_comp_of_dB = None
            else:
                patch_A_dB_ev = A_dB_ev[patch_id]
                patch_comp_of_dB = comp_of_dB[patch_id]
        else:
            patch_A_ev = A_ev
            patch_A_dB_ev = A_dB_ev
            patch_comp_of_dB = comp_of_dB

        patch_mask = patch_ids == patch_id
        if not np.any(patch_mask):
            return None
        patch_d = d[patch_mask]
        if invN is None:
            patch_invN = None
        else:
            patch_invN = _indexed_matrix(invN, d.shape, patch_mask)
        return comp_sep(patch_A_ev, patch_d, patch_invN,
                        patch_A_dB_ev, patch_comp_of_dB,
                        *minimize_args, **minimize_kargs)

    # Separation
    res = sp.optimize.OptimizeResult()
    res.patch_res = [patch_comp_sep(patch_id) for patch_id in range(max_id+1)]

    # Collect results
    n_comp = next(r for r in res.patch_res if r is not None).s.shape[-1]
    res.s = np.full((d.shape[:-1]+(n_comp,)), np.NaN) # NaN for testing
    res.invAtNA = np.full((d.shape[:-1]+(n_comp, n_comp)), np.NaN) # NaN for testing
    res.chi = np.full(d.shape, np.NaN) # NaN for testing

    for patch_id in range(max_id+1):
        mask = patch_ids == patch_id
        if np.any(mask):
            res.s[mask] = res.patch_res[patch_id].s
            del res.patch_res[patch_id].s
            res.invAtNA[mask] = res.patch_res[patch_id].invAtNA
            del res.patch_res[patch_id].invAtNA
            res.chi[mask] = res.patch_res[patch_id].chi
            del res.patch_res[patch_id].chi

    try:
        res.x = np.array([minimize_args[0] * np.nan if r is None else
                          r.x for r in res.patch_res])
        res.Sigma = np.array([
            minimize_args[0] * minimize_args[0][:, np.newaxis] * np.nan
            if r is None else r.Sigma for r in res.patch_res])
        for r in res.patch_res:
            if r is not None:
                del r.x
                del r.Sigma
    except (AttributeError, IndexError):
        # No Sigma: constant mixing matrix or too too many parameters
        pass

    try:
        n_param = len(comp_of_dB)
    except TypeError:
        n_param = 0

    try:
        # Does not work if patch_ids has more than one dimension
        for i in range(n_param):
            shape_chi_dB = patch_ids.shape+res.patch_res[0].chi_dB[i].shape[1:]
            if i == 0:
                res.chi_dB = []
            res.chi_dB.append(np.full(shape_chi_dB, np.NaN)) # NaN for testing
    #except (AttributeError, TypeError):  # No chi_dB (no A_dB_ev)
    except AttributeError:  # No chi_dB (no A_dB_ev)
        pass
    else:
        for i in range(n_param):
            for patch_id in range(max_id+1):
                mask = patch_ids == patch_id
                if np.any(mask):
                    res.chi_dB[i][mask] = res.patch_res[patch_id].chi_dB[i]
        if n_param:
            for r in res.patch_res:
                if r is not None:
                    del r.chi_dB

    return res


def _indexed_matrix(matrix, data_shape, data_indexing):
    """ Indexing of a (possibly compressed) matrix

    Given the indexing of a vector, index a matrix that is broadcastable to the
    shape of the vector.

    In other words,

        _mv(matrix, data)[data_indexing]

    gives the same result as

        _mv(_indexed_matrix(matrix, data.shape, data_indexing),
            data[data_indexing])

    """
    if not isinstance(data_indexing, tuple):
        data_indexing = (data_indexing, )
    matrix_indexing = []
    data_extra_dims = len(data_shape) - len(matrix.shape) + 1
    for i_dim, indexing in enumerate(data_indexing, data_extra_dims):
        if i_dim >= 0:
            if matrix.shape[i_dim] == 1:
                matrix_indexing.append(slice(None))
            else:
                matrix_indexing.append(indexing)
    return matrix[tuple(matrix_indexing)]


def verbose_callback():
    """ Provide a verbose callback function

    NOTE
    ----
    Currently, tested for the bfgs method. It can raise `KeyError` for other
    methods.
    """
    start = time()
    old_old_time = [start]
    old_old_fval = [None]
    def callback(xk):
        k = _get_from_caller('k') + 1
        func_calls = _get_from_caller('func_calls')[0]
        old_fval = _get_from_caller('old_fval')
        old_time = time()
        try:
            logL_message = 'Delta(-logL) = %f' % (old_fval - old_old_fval[0])
        except TypeError:
            logL_message = 'First -logL = %f' % old_fval
        message = [
            'Iter %i' % k,
            'x = %s' % np.array2string(xk),
            logL_message,
            'N Eval = %i' % func_calls,
            'Iter sec = %.2f' % (old_time - old_old_time[0]),
            'Cum sec = %.2f' % (old_time - start),
            ]
        print('\t'.join(message))
        old_old_fval[0] = old_fval
        old_old_time[0] = old_time

    print('Minimization started')
    return callback


def _get_from_caller(name):
    """ Get the *name* variable from the scope immediately above

    NOTE
    ----
    Kludge for retrieving information from inside scipy.optimize.minimize
    """
    caller = inspect.currentframe().f_back.f_back
    return caller.f_locals[name]<|MERGE_RESOLUTION|>--- conflicted
+++ resolved
@@ -692,7 +692,6 @@
     
     _raise_if_not_simple_comp_of_dB(comp_of_dB)
 
-<<<<<<< HEAD
     if N is not None:
         assert L is not None
         assert A_dBdB is not None
@@ -701,17 +700,15 @@
     u, e, v = u_e_v
     vprime = _T(v)/e[..., np.newaxis, :]
     P = np.eye(u.shape[-2])[np.newaxis, np.newaxis, ...] - _mm(u, _T(u))
-=======
+
     # if not _is_simple_comp_of_dB(comp_of_dB):
     # if _is_simple_comp_of_dB(comp_of_dB):
->>>>>>> 96fe93f6
     D_A_dB_s = []
     mism_term = np.zeros((len(A_dB), len(A_dB)))
     for i in range(len(A_dB)):
         A_dB_s = _mv(A_dB[i], s[(Ellipsis,) + comp_of_dB[i]])
         D_A_dB_s.append(A_dB_s - _mv(u, _mtv(u, A_dB_s)))
 
-<<<<<<< HEAD
         if N is not None:
             for j in range(len(A_dB)):
                 H_dB = _mm(A_dB[i], vprime)
@@ -730,11 +727,6 @@
         
     if N is None:
         return L_dB_dB
-    else:
-        return L_dB_dB + mism_term
-    
-=======
-    return np.array([[np.sum(i*j) for i in D_A_dB_s] for j in D_A_dB_s])
     """
     else:
         D_A_dB_s = []
@@ -834,7 +826,10 @@
 
         return fisher
     """        
->>>>>>> 96fe93f6
+
+    else:
+        return L_dB_dB + mism_term
+
 
 def fisher_logL_dB_dB(A, s, A_dB, comp_of_dB, invN=None, return_svd=False):
     A_dB, comp_of_dB = _A_dB_and_comp_of_dB_as_compatible_list(A_dB, comp_of_dB)
@@ -1043,8 +1038,6 @@
     res.s = _Wd_svd(u_e_v_last[0], pw_d[0])
     res.invAtNA = _invAtNA_svd(u_e_v_last[0])
     res.chi = pw_d[0] - _As_svd(u_e_v_last[0], res.s)
-<<<<<<< HEAD
-=======
     
     """
     fisher = _fisher_logL_dB_dB_svd(u_e_v_last[0], res.s,
@@ -1061,7 +1054,6 @@
     pl.show()
     exit()
     """
->>>>>>> 96fe93f6
 
     if _is_simple_comp_of_dB(comp_of_dB):
         if A_dB_ev is None:
