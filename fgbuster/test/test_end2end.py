#!/usr/bin/env python
import unittest
import sys
import os
import numpy as np
from numpy.testing import assert_allclose as aac
from scipy.stats import kstest
import healpy as hp
from fgbuster.observation_helpers import get_instrument, get_sky
from fgbuster.algebra import _mtv
import fgbuster.component_model as cm
from fgbuster.separation_recipes import basic_comp_sep
import pysm
from pysm import convert_units

from contextlib import contextmanager

@contextmanager
def suppress_stdout():
    # Borrowed from
    # https://thesmithfam.org/blog/2012/10/25/temporarily-suppress-console-output-in-python/
    with open(os.devnull, "w") as devnull:
        old_stdout = sys.stdout
        sys.stdout = devnull
        try:
            yield
        finally:
            sys.stdout = old_stdout


class TestEnd2EndNoiselessPhysical(unittest.TestCase):

    def setUp(self):
        NSIDE = 16
        MODEL = 'c1d0s0f1'
        INSTRUMENT = 'litebird'
        X0_FACTOR = 0.99
        sky = pysm.Sky(get_sky(NSIDE, MODEL))
        self.instrument = pysm.Instrument(get_instrument(INSTRUMENT, NSIDE))
        with suppress_stdout():
            self.freq_maps, self.noise = self.instrument.observe(
                sky, write_outputs=False)

        self.components = [cm.CMB(), cm.Dust(200.), cm.Synchrotron(100.)]
        freefree = cm.PowerLaw(100.)
        freefree.defaults = [-2.14]  # Otherwise it is the same as Synchrotron
        self.components.append(freefree)
        self.input = []
        for component in self.components:
            self.input += component.defaults
            component.defaults = [d*X0_FACTOR for d in component.defaults]


    def test_basic_comp_sep_T(self):
        res_T = basic_comp_sep(self.components, self.instrument,
<<<<<<< HEAD
                               self.freq_maps[:, :1, :])
        aac(res_T.x, np.array(self.input), rtol=3e-5)
        aaae(res_T.chi, 0, decimal=2)
=======
                               self.freq_maps[:, :1, :], tol=1e-12)
        aac(res_T.x, np.array(self.input), rtol=1e-4)
        aac(res_T.chi, 0, atol=0.05)
>>>>>>> 842dce1b


    def test_basic_comp_sep_P(self):
        res_P = basic_comp_sep(self.components[:-1], self.instrument,
                               self.freq_maps[:, 1:, :])
        aac(res_P.x, np.array(self.input[:-1]), rtol=1e-5)
        aac(res_P.chi, 0, atol=0.01)


class TestEnd2EndNoisy(unittest.TestCase):

    def test_dependence_on_nu0_RJ(self):
        NSIDE = 8
        MODEL = 'c1s0'
        INSTRUMENT = 'litebird'
        sky = pysm.Sky(get_sky(NSIDE, MODEL))
        instrument = pysm.Instrument(
            get_instrument(INSTRUMENT, NSIDE, units='uK_RJ'))
        components100 = [cm.CMB(units='K_RJ'),
                         cm.Synchrotron(100., units='K_RJ')]
        components10 = [cm.CMB(units='K_RJ'),
                        cm.Synchrotron(10., units='K_RJ')]

        with suppress_stdout():
            freq_maps, _ = instrument.observe(sky, write_outputs=False)

        res100 = basic_comp_sep(components100, instrument, freq_maps)
        res10 = basic_comp_sep(components10, instrument, freq_maps)
        aac(res100.Sigma, res10.Sigma)
        aac(res100.x, res10.x)
        aac(res100.s[0], res10.s[0])
        aac(res100.s[1], res10.s[1] * 10**res10.x[0])


    def test_dependence_on_nu0_CMB(self):
        NSIDE = 8
        MODEL = 'c1s0'
        INSTRUMENT = 'litebird'
        sky = pysm.Sky(get_sky(NSIDE, MODEL))
        instrument = pysm.Instrument(get_instrument(INSTRUMENT, NSIDE))
        components100 = [cm.CMB(), cm.Synchrotron(100.)]
        components10 = [cm.CMB(), cm.Synchrotron(10.)]

        with suppress_stdout():
            freq_maps, _ = instrument.observe(sky, write_outputs=False)

        res100 = basic_comp_sep(components100, instrument, freq_maps)
        res10 = basic_comp_sep(components10, instrument, freq_maps)
        aac(res100.Sigma, res10.Sigma)
        aac(res100.x, res10.x)
        aac(res100.s[0], res10.s[0])
        factor = convert_units('K_CMB', 'K_RJ', 10.)
        factor /= convert_units('K_CMB', 'K_RJ', 100.)
        aac(res100.s[1], res10.s[1] * 10**res10.x[0] * factor)


    def test_Sigma_synchrotron(self):
        NSIDE = 8
        MODEL = 's0'
        INSTRUMENT = 'litebird'
        SIGNAL_TO_NOISE = 20
        sky = pysm.Sky(get_sky(NSIDE, MODEL))
        instrument = pysm.Instrument(get_instrument(INSTRUMENT, NSIDE))
        components = [cm.Synchrotron(100.)]
        ref = []
        for component in components:
            ref += component.defaults

        with suppress_stdout():
            freq_maps, noise_maps = instrument.observe(sky, write_outputs=False)

        signal = freq_maps[:, 0, 0]
        noise = np.std(noise_maps[:, 0], axis=-1)
        maps = signal / np.dot(signal, noise) * SIGNAL_TO_NOISE
        maps = maps[:, np.newaxis] + noise_maps[:, 0] 
        res = basic_comp_sep(components, instrument,
                             maps, nside=hp.get_nside(maps))
        white = (res.x[0] - ref[0]) / res.Sigma[0, 0]**0.5
        _, p = kstest(white, 'norm')
        assert p > 0.01

    def test_Sigma_dust_one_parameter(self):
        NSIDE = 8
        MODEL = 'd0'
        INSTRUMENT = 'litebird'
        SIGNAL_TO_NOISE = 10
        sky = pysm.Sky(get_sky(NSIDE, MODEL))
        instrument = pysm.Instrument(get_instrument(INSTRUMENT, NSIDE))
        components = [cm.Dust(100., temp=20.)]
        ref = []
        for component in components:
            ref += component.defaults

        with suppress_stdout():
            freq_maps, noise_maps = instrument.observe(sky, write_outputs=False)

        signal = freq_maps[:, 0, 0]
        noise = noise_maps[:, 0]
        signal_ver =  signal / np.dot(signal, signal)**0.5
        noise_std = np.std([np.dot(n, signal_ver) for n in noise.T])
        maps = signal_ver * noise_std  * SIGNAL_TO_NOISE
        maps = maps[:, np.newaxis] + noise

        res = basic_comp_sep(components, instrument,
                             maps, nside=hp.get_nside(maps))
        white = (res.x[0] - ref[0]) / res.Sigma[0, 0]**0.5
        _, p = kstest(white, 'norm')
        assert p > 0.01

    def test_Sigma_dust_two_parameters(self):
        NSIDE = 8
        MODEL = 'd0'
        INSTRUMENT = 'litebird'
        SIGNAL_TO_NOISE = 10000
        sky = pysm.Sky(get_sky(NSIDE, MODEL))
        instrument = pysm.Instrument(get_instrument(INSTRUMENT, NSIDE))
        components = [cm.Dust(150.)]
        ref = []
        for component in components:
            ref += component.defaults
        ref = np.array(ref)

        with suppress_stdout():
            freq_maps, noise_maps = instrument.observe(sky, write_outputs=False)

        signal = freq_maps[:, 0, 0]  # Same signal for all the pixels
        noise = noise_maps[:, 0]
        signal_ver =  signal / np.dot(signal, signal)**0.5
        noise_std = np.std([np.dot(n, signal_ver) for n in noise.T])
        maps = signal_ver * noise_std  * SIGNAL_TO_NOISE
        maps = maps[:, np.newaxis] + noise

        res = basic_comp_sep(components, instrument, maps, nside=NSIDE)
        diff = (res.x.T - ref)
        postS = np.mean(diff[..., None] * diff[..., None, :], axis=0)
        S = res.Sigma.T[0]
        aac(postS, S, rtol=1./NSIDE)


    def test_Sigma_dust_sync_betas_temp(self):
        NSIDE = 8
        MODEL = 'd0s0'
        INSTRUMENT = 'litebird'
        SIGNAL_TO_NOISE = 10000
        UNITS = 'uK_CMB'
        sky = pysm.Sky(get_sky(NSIDE, MODEL))
        instrument = pysm.Instrument(
            get_instrument(INSTRUMENT, NSIDE, units=UNITS))
        components = [cm.Dust(150., temp=20., units=UNITS),
                      cm.Synchrotron(150., units=UNITS)]
        ref = []
        for component in components:
            ref += component.defaults
        ref = np.array(ref)

        with suppress_stdout():
            freq_maps, noise_maps = instrument.observe(sky, write_outputs=False)

        signal = freq_maps[:, 0, 0]  # Same signal for all the pixels
        noise = noise_maps[:, 0]
        signal_ver =  signal / np.dot(signal, signal)**0.5
        noise_std = np.std([np.dot(n, signal_ver) for n in noise.T])
        maps = signal_ver * noise_std  * SIGNAL_TO_NOISE
        maps = maps[:, np.newaxis] + noise

        res = basic_comp_sep(components, instrument, maps, nside=NSIDE)
        diff = (res.x.T - ref)
        postS = np.mean(diff[..., None] * diff[..., None, :], axis=0)
        S = res.Sigma.T[0]
        aac(postS, S, rtol=1./NSIDE)


if __name__ == '__main__':
    unittest.main()<|MERGE_RESOLUTION|>--- conflicted
+++ resolved
@@ -53,16 +53,9 @@
 
     def test_basic_comp_sep_T(self):
         res_T = basic_comp_sep(self.components, self.instrument,
-<<<<<<< HEAD
-                               self.freq_maps[:, :1, :])
-        aac(res_T.x, np.array(self.input), rtol=3e-5)
-        aaae(res_T.chi, 0, decimal=2)
-=======
                                self.freq_maps[:, :1, :], tol=1e-12)
         aac(res_T.x, np.array(self.input), rtol=1e-4)
         aac(res_T.chi, 0, atol=0.05)
->>>>>>> 842dce1b
-
 
     def test_basic_comp_sep_P(self):
         res_P = basic_comp_sep(self.components[:-1], self.instrument,
